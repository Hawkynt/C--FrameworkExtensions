--- conflicted
+++ resolved
@@ -73,7 +73,7 @@
       void DrawRectangle(int x,int y,int width,int height, Color color);
       void DrawRectangle(Point p, Size size, Color color);
       void DrawRectangle(Rectangle rect, Color color);
-<<<<<<< HEAD
+      void DrawRectangle(int x, int y, int width, int height, Color color, int lineWidth);
       void DrawRectangleChecked(int x, int y, int width, int height, Color color);
       void DrawRectangleChecked(Point p, Size size, Color color);
       void DrawRectangleChecked(Rectangle rect, Color color);
@@ -89,15 +89,6 @@
       void FillRectangleUnchecked(int x, int y, int width, int height, Color color);
       void FillRectangleUnchecked(Point p, Size size, Color color);
       void FillRectangleUnchecked(Rectangle rect, Color color);
-=======
-      void DrawRectangle(int x, int y, int width, int height, Color color, int lineWidth);
-      void DrawRectangle(Rectangle rect, Color color, int lineWidth);
-
-      void FillRectangle(int x, int y, int width, int height, Color color);
-      void FillRectangle(Point p, Size size, Color color);
-      void FillRectangle(Rectangle rect, Color color);
-      // TODO: FillRectangleChecked, FillRectangleUnchecked
->>>>>>> e3da967d
 
       void CopyFrom(IBitmapLocker other, int xs, int ys, int width, int height, int xt = 0, int yt = 0);
       void CopyFrom(IBitmapLocker other);
@@ -299,7 +290,24 @@
         this.DrawVerticalLine(rect.Right, rect.Top + 1, count, color);
       }
 
-<<<<<<< HEAD
+      public void DrawRectangle(Rectangle rect, Color color, int lineWidth) {
+        var x = rect.X;
+        var y = rect.Y;
+        var width = rect.Width;
+        var height = rect.Height;
+
+        for (var i = 0; i < lineWidth; ++i)
+          this.DrawHorizontalLine(x, y++, width, color);
+
+        for (var i = 0; i < height - 2 * lineWidth; ++i, ++y) {
+          this.DrawHorizontalLine(x, y, lineWidth, color);
+          this.DrawHorizontalLine(x + width - lineWidth, y, lineWidth, color);
+        }
+
+        for (var i = 0; i < lineWidth; ++i)
+          this.DrawHorizontalLine(x, y++, width, color);
+      }
+
       public void FillRectangle(int x, int y, int width, int height, Color color) {
         if (!this._FixRectangleParameters(ref x, ref y, ref width, ref height))
           return;
@@ -346,41 +354,6 @@
       public void FillRectangleUnchecked(Rectangle rect, Color color)
         => this.FillRectangleUnchecked(rect.X, rect.Y, rect.Width, rect.Height, color)
       ;
-=======
-      public void DrawRectangle(int x, int y, int width, int height, Color color, int lineWidth) {
-        for (var i = 0; i < lineWidth; ++i)
-          this.DrawHorizontalLine(x, y++, width, color);
-
-        for (var i = 0; i < height - 2 * lineWidth; ++i, ++y) {
-          this.DrawHorizontalLine(x, y, lineWidth, color);
-          this.DrawHorizontalLine(x + width - lineWidth, y, lineWidth, color);
-        }
-
-        for (var i = 0; i < lineWidth; ++i)
-          this.DrawHorizontalLine(x, y++, width, color);
-      }
-
-      public void DrawRectangle(Rectangle rect, Color color, int lineWidth) {
-        var x = rect.X;
-        var y = rect.Y;
-        var width = rect.Width;
-        var height = rect.Height;
-
-        for (var i = 0; i < lineWidth; ++i)
-          this.DrawHorizontalLine(x, y++, width, color);
-
-        for (var i = 0; i < height - 2 * lineWidth; ++i, ++y) {
-          this.DrawHorizontalLine(x, y, lineWidth, color);
-          this.DrawHorizontalLine(x + width - lineWidth, y, lineWidth, color);
-        }
-
-        for (var i = 0; i < lineWidth; ++i)
-          this.DrawHorizontalLine(x, y++, width, color);
-      }
-
-      public void FillRectangle(Rectangle rect, Color color) => this.FillRectangle(rect.X,rect.Y,rect.Width,rect.Height,color);
-      public void FillRectangle(Point p, Size size, Color color) => this.FillRectangle(p.X, p.Y, size.Width, size.Height, color);
->>>>>>> e3da967d
 
       private void _FillRectangleNaiive(int x, int y, int width, int height, Color color) {
         do {
@@ -567,23 +540,6 @@
         } while (true);
       }
 
-<<<<<<< HEAD
-=======
-      public virtual void FillRectangle(int x,int y, int width,int height, Color color) {
-        if(!this._FixRectangleParametersToBeInbounds(ref x, ref y, ref width, ref height))
-          return;
-
-        if (height > 1 && width>=8 && width * height >= 512) {
-          var bytesPerPixel = this._BytesPerPixel;
-          if (bytesPerPixel > 0) {
-            this._FillRectangleFast(x, y, width, height, color, bytesPerPixel);
-            return;
-          }
-        }
-        this._FillRectangleNaiive(x,y,width,height,color);
-      }
-
->>>>>>> e3da967d
       #endregion
 
       #region CopyFrom
@@ -1114,35 +1070,9 @@
 
         return true;
       }
-
-      private bool _FixRectangleParametersToBeInbounds(ref int xs, ref int ys, ref int width, ref int height) {
-        if (xs < 0) {
-          width += xs;
-          xs = -xs;
-        }
-
-        if (ys < 0) {
-          height += ys;
-          ys = -ys;
-        }
-
-        if (xs + width > this.Width)
-          width = this.Width - xs;
-
-        if (ys + height > this.Height)
-          height = this.Height - ys;
-
-        if (width < 1)
-          return false;
-
-        if (height < 1)
-          return false;
-
-        return true;
-      }
-
+      
       #region lines
-
+      
       protected virtual void _DrawHorizontalLine(int x, int y, int count, Color color) {
         do {
           // Duff's device
